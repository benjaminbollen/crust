--- conflicted
+++ resolved
@@ -326,49 +326,8 @@
         dec.decode().next().unwrap().unwrap()
     }
 
-<<<<<<< HEAD
-    // #[test]
-    // fn connection_manager() {
-    //     let run_cm = |cm: ConnectionManager, o: Receiver<Event>| {
-    //         spawn(move || {
-    //             for i in o.iter() {
-    //                 match i {
-    //                     Event::NewConnection(other_ep) => {
-    //                         println!("Connected {:?}", other_ep);
-    //                         let _ = cm.send(other_ep.clone(), encode(&"hello world".to_string()));
-    //                     },
-    //                     Event::NewMessage(from_ep, data) => {
-    //                         println!("New message from {:?} data:{:?}",
-    //                                  from_ep, decode::<String>(data));
-    //                         break;
-    //                     },
-    //                     Event::LostConnection(other_ep) => {
-    //                         println!("Lost connection to {:?}", other_ep);
-    //                     },
-    //                     _ => println!("unhandled"),
-    //                 }
-    //             }
-    //             println!("done");
-    //         })
-    //     };
-
-    //     let (cm1_i, cm1_o) = channel();
-    //     let cm1 = ConnectionManager::new(cm1_i);
-    //     let cm1_eps = cm1.start_listening(vec![Port::Tcp(0)]).unwrap();
-
-    //     let (cm2_i, cm2_o) = channel();
-    //     let cm2 = ConnectionManager::new(cm2_i);
-    //     let cm2_eps = cm2.start_listening(vec![Port::Tcp(0)]).unwrap();
-    //     cm2.connect(cm1_eps.clone());
-
-    //     let runner1 = run_cm(cm1, cm1_o);
-    //     let runner2 = run_cm(cm2, cm2_o);
-
-    //     assert!(runner1.join().is_ok());
-    //     assert!(runner2.join().is_ok());
-    // }
-=======
-#[test]
+
+    #[test]
     fn connection_manager() {
         let run_cm = |cm: ConnectionManager, o: Receiver<Event>| {
             spawn(move || {
@@ -408,5 +367,4 @@
         assert!(runner1.join().is_ok());
         assert!(runner2.join().is_ok());
     }
->>>>>>> 51ee987a
 }