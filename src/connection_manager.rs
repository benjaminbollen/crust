--- conflicted
+++ resolved
@@ -678,7 +678,6 @@
          }
      }
 
-<<<<<<< HEAD
     fn make_temp_config(beacon_port: Option<u16>) -> (PathBuf, TempDir) {
         let temp_dir = TempDir::new("crust_peer").unwrap();
         let mut config_file_path = temp_dir.path().to_path_buf();
@@ -699,34 +698,18 @@
         let config_file1 = make_temp_config(None);
 
         let mut cm1 = ConnectionManager::new(cm1_i, Some(config_file1.0.clone()));
-        let (cm1_eps, beacon_port) = cm1.start_listening(vec![Port::Tcp(0)], None).unwrap();
+        let (cm1_eps, _) = cm1.start_listening(vec![Port::Tcp(0)], None).unwrap();
+        let beacon_port = cm1.get_beacon_acceptor_port();
+        assert!(beacon_port.is_some());
         println!("   cm1 listening port {} beaconing port {}", cm1_eps[0].get_port(), beacon_port.unwrap());
-=======
-    #[test]
-    fn bootstrap() {
-        let (cm1_i, _) = channel();
-        let mut cm1 = ConnectionManager::new(cm1_i);
-        let (cm1_eps, _) = cm1.start_listening(vec![Port::Tcp(0)], Some(0u16)).unwrap();
-        let cm1_beacon_port = cm1.get_beacon_acceptor_port();
-        assert!(cm1_beacon_port.is_some());
-        println!("   cm1 listening port {} beaconing port {}", cm1_eps[0].get_port(), cm1_beacon_port.unwrap());
->>>>>>> ec753892
-
         thread::sleep_ms(1000);
         let config_file2 = make_temp_config(Some(beacon_port.unwrap()));
 
         let (cm2_i, _) = channel();
-<<<<<<< HEAD
         let mut cm2 = ConnectionManager::new(cm2_i, Some(config_file2.0.clone()));
         let (cm2_eps, _) = cm2.start_listening(vec![Port::Tcp(0)], beacon_port.clone()).unwrap();
-=======
-        let mut cm2 = ConnectionManager::new(cm2_i);
-        let (cm2_eps, _) = cm2.start_listening(vec![Port::Tcp(0)], cm1_beacon_port.clone()).unwrap();
-        let cm2_beacon_port = cm2.get_beacon_acceptor_port();
-        assert!(cm2_beacon_port.is_none());
->>>>>>> ec753892
         println!("   cm2 listening port {}", cm2_eps[0].get_port());
-        match cm2.bootstrap(None, cm1_beacon_port) {
+        match cm2.bootstrap(None, None) {
             Ok(ep) => { assert_eq!(ep.get_address().port(), cm1_eps[0].get_port()); },
             Err(_) => { panic!("Failed to bootstrap"); }
         }
@@ -761,14 +744,9 @@
         let mut temp_configs = vec![make_temp_config(None)];
 
         let (cm1_i, cm1_o) = channel();
-<<<<<<< HEAD
         let mut cm1 = ConnectionManager::new(cm1_i, Some(temp_configs.last().unwrap().0.clone()));
-        let (cm1_ports, beacon_port) = cm1.start_listening(vec![Port::Tcp(0)], None).unwrap();
-=======
-        let mut cm1 = ConnectionManager::new(cm1_i);
-        let (cm1_ports, _) = cm1.start_listening(vec![Port::Tcp(0)], Some(0u16)).unwrap();
+        let (cm1_ports, _) = cm1.start_listening(vec![Port::Tcp(0)], None).unwrap();
         let beacon_port = cm1.get_beacon_acceptor_port();
->>>>>>> ec753892
         let cm1_eps = cm1_ports.iter().map(|p| Endpoint::tcp(("127.0.0.1", p.get_port())));
 
         temp_configs.push(make_temp_config(Some(beacon_port.unwrap())));
